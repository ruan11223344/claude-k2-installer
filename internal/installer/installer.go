--- conflicted
+++ resolved
@@ -303,18 +303,6 @@
 }
 
 func (i *Installer) installNodeJSWindows() error {
-<<<<<<< HEAD
-	i.addLog("开始 Node.js 安装流程...")
-	
-	tempDir := os.TempDir()
-	scriptPath := filepath.Join(tempDir, "install_nodejs_complete.bat")
-	logPath := filepath.Join(tempDir, "nodejs_install_detailed.log")
-	
-	// 创建完整的批处理脚本
-	scriptContent := fmt.Sprintf(`@echo off
-setlocal EnableDelayedExpansion
-chcp 65001 >nul 2>&1
-=======
 	// 首先清理可能存在的残留环境变量
 	i.addLog("清理可能存在的Node.js残留配置...")
 
@@ -339,12 +327,12 @@
 
 	tempDir := os.TempDir()
 	scriptPath := filepath.Join(tempDir, "install_nodejs.bat")
+	logPath := filepath.Join(tempDir, "nodejs_install_detailed.log")
 
 	// 创建批处理脚本内容
-	scriptContent := `@echo off
+	scriptContent := fmt.Sprintf(`@echo off
 chcp 65001 >nul
 echo Starting Node.js installation...
->>>>>>> ec1675fc
 
 echo ========================================
 echo Node.js Installation Script
@@ -566,41 +554,24 @@
 
 REM 保留日志文件供调试
 exit /b 0
-<<<<<<< HEAD
 `, logPath)
-	
-	// 写入脚本文件
-=======
-`
 
 	// 写入脚本文件（使用UTF-8编码）
->>>>>>> ec1675fc
 	err := os.WriteFile(scriptPath, []byte(scriptContent), 0755)
 	if err != nil {
 		return fmt.Errorf("创建安装脚本失败: %v", err)
 	}
 	defer os.Remove(scriptPath)
-<<<<<<< HEAD
-	
-	i.addLog(fmt.Sprintf("执行完整安装脚本: %s", scriptPath))
-	i.addLog(fmt.Sprintf("详细日志将保存到: %s", logPath))
-	
+
+	i.addLog(fmt.Sprintf("执行安装脚本: %s", scriptPath))
+
 	// 执行批处理脚本
 	cmd := exec.Command("cmd", "/c", scriptPath)
 	cmd.Dir = tempDir
-	
-=======
-
-	i.addLog(fmt.Sprintf("执行安装脚本: %s", scriptPath))
-
-	// 执行批处理脚本
-	cmd := exec.Command("cmd", "/c", scriptPath)
-	cmd.Dir = tempDir
 
 	// 设置输出编码为UTF-8
 	cmd.Env = append(os.Environ(), "PYTHONIOENCODING=utf-8")
 
->>>>>>> ec1675fc
 	// 获取命令输出
 	output, err := cmd.CombinedOutput()
 
@@ -613,19 +584,14 @@
 			i.addLog(line)
 		}
 	}
-<<<<<<< HEAD
-	
-	// 如果出错，尝试读取详细日志
-=======
-
->>>>>>> ec1675fc
+
 	if err != nil {
 		if logData, logErr := os.ReadFile(logPath); logErr == nil {
 			i.addLog("\n=== 详细安装日志 ===")
 			i.addLog(string(logData))
 			i.addLog("=== 日志结束 ===\n")
 		}
-		
+
 		if exitErr, ok := err.(*exec.ExitError); ok {
 			code := exitErr.ExitCode()
 			switch code {
@@ -647,14 +613,8 @@
 	}
 
 	// 如果验证失败，但安装脚本成功，说明可能需要重启
-<<<<<<< HEAD
-	i.addLog("⚠️ Node.js 已安装，但需要重启终端才能使用")
-	i.addLog("💡 提示：关闭并重新打开命令提示符或终端")
-	
-=======
 	i.addLog("⚠️ Node.js 已安装，但可能需要重启终端或系统才能生效")
 
->>>>>>> ec1675fc
 	// 尝试设置临时环境变量
 	possiblePaths := []string{
 		`C:\Program Files\nodejs`,
